--- conflicted
+++ resolved
@@ -1,17 +1,15 @@
-<<<<<<< HEAD
 pg-qualstats (2.1.0-1) unstable; urgency=medium
 
   * New upstream version.
 
  -- Julien Rouhaud <rjuju123@gmail.com>  Mon, 18 Sep 2023 16:49:06 +0800
-=======
+
 pg-qualstats (2.0.4-2) unstable; urgency=medium
 
   * Upload for PostgreSQL 15.
   * debian/watch: Look at GitHub tags instead of releases.
 
  -- Christoph Berg <myon@debian.org>  Fri, 21 Oct 2022 10:53:59 +0200
->>>>>>> 023a67d6
 
 pg-qualstats (2.0.4-1) unstable; urgency=medium
 
